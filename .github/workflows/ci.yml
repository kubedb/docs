--- conflicted
+++ resolved
@@ -34,12 +34,8 @@
 
       - name: Check links
         run: |
-<<<<<<< HEAD
-          liche -r docs -d $(pwd) -c 10 -p -h -l -x '^(.*github.com.*|.*api.slack.com.*|.*twitter.com.*|.*linode.com.*|.*helm.sh.*|.*k8s.io.*|.*percona.com.*|.*kubernetes.io.*|.*search-guard.com.*|.*hub.docker.com.*|.*appscode.com.*|.*mongodb.com.*|.*community.arm.com.*|.*cluster.com.*|.*proxysql.com.*|.*stackoverflow.com.*|.*redis.io.*|.*elastic.co.*|.*kafka.*|.*mysql.*)$'
-=======
           liche -r docs -d $(pwd) -c 10 -p -h -l -x '^(.*github.com.*|.*api.slack.com.*|.*twitter.com.*|.*linode.com.*|.*helm.sh.*|.*k8s.io.*|.*percona.com.*|.*kubernetes.io.*|.*search-guard.com.*|.*hub.docker.com.*|.*appscode.com.*|.*mongodb.com.*|.*community.arm.com.*|.*cluster.com.*|.*proxysql.com.*|.*stackoverflow.com.*|.*redis.io.*|.*elastic.co.*|.*mysql.*)$'
 
->>>>>>> 93021428
       - name: Create Kubernetes cluster
         id: kind
         uses: engineerd/setup-kind@v0.5.0
